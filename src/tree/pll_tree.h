--- conflicted
+++ resolved
@@ -268,22 +268,13 @@
   double (*likelihood_target_function)(void *, // the likelihood_computation_params
 					   int, // incremental
 					   int, // update_pmatrices
-<<<<<<< HEAD
-             double **); // persite_lnl
-=======
                                            double **); // persite_lnl
->>>>>>> afa7f5b4
 
   // default likelihood stuff
   double (*default_likelihood_target_function)(void *, // the likelihood_computation_params
   					   int, // incremental
-<<<<<<< HEAD
-  					   int, // update_pmatrices
-              double **); // persite_lnl
-=======
 					   int, // update_pmatrices
                                            double **); // persite_lnl
->>>>>>> afa7f5b4
   void * default_likelihood_computation_params;
 } pllmod_treeinfo_t;
 
