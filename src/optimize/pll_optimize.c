/*
 Copyright (C) 2015 Diego Darriba

 This program is free software: you can redistribute it and/or modify
 it under the terms of the GNU Affero General Public License as
 published by the Free Software Foundation, either version 3 of the
 License, or (at your option) any later version.

 This program is distributed in the hope that it will be useful,
 but WITHOUT ANY WARRANTY; without even the implied warranty of
 MERCHANTABILITY or FITNESS FOR A PARTICULAR PURPOSE.  See the
 GNU Affero General Public License for more details.

 You should have received a copy of the GNU Affero General Public License
 along with this program.  If not, see <http://www.gnu.org/licenses/>.

 Contact: Diego Darriba <Diego.Darriba@h-its.org>,
 Exelixis Lab, Heidelberg Instutute for Theoretical Studies
 Schloss-Wolfsbrunnenweg 35, D-69118 Heidelberg, Germany
 */
#include "pll_optimize.h"
#include "lbfgsb/lbfgsb.h"

#define UPDATE_SCALERS 1

/*
 * Note: Compile with flag _ULTRACHECK for checking pre/postconditions
 *       way more thoroughly. This may slow down the execution.
 */
static inline int is_nan(double v)
{
  return v!=v;
}

static int v_int_max (int * v, int n)
{
  int i, max = v[0];
  for (i = 1; i < n; i++)
    if (v[i] > max)
      max = v[i];
  return max;
}

static inline int d_equals(double a, double b)
{
  return (fabs(a-b) < 1e-10);
}

static int set_x_to_parameters(pll_optimize_options_t * params,
                               double *x)
{
  pll_partition_t * partition = params->lk_params.partition;
  pll_operation_t * operations = params->lk_params.operations;
  double * branch_lengths = params->lk_params.branch_lengths;
  const unsigned int * matrix_indices = params->lk_params.matrix_indices;
  unsigned int params_index = params->params_index;
  const unsigned int * params_indices = params->lk_params.params_indices;
  unsigned int n_branches, n_inner_nodes;
  double * xptr = x;

  if (params->lk_params.rooted)
  {
    n_branches = 2 * partition->tips - 2;
    n_inner_nodes = partition->tips - 1;
  }
  else
  {
    n_branches = 2 * partition->tips - 3;
    n_inner_nodes = partition->tips - 2;
  }

  /* update substitution rate parameters */
  if (params->which_parameters & PLL_PARAMETER_SUBST_RATES)
  {
    int * symm;
    int n_subst_rates;
    double * subst_rates;

    symm = params->subst_params_symmetries;
    n_subst_rates = partition->states * (partition->states - 1) / 2;
    if ((subst_rates = (double *) malloc (
        (size_t) n_subst_rates * sizeof(double))) == NULL)
    {
      pll_errno = PLL_ERROR_MEM_ALLOC;
      snprintf (pll_errmsg, 200,
                "Cannot allocate memory for substitution rate parameters");
      return PLL_FAILURE;
    }

    assert(subst_rates);

    if (symm)
    {
      int i, j, k;
      int n_subst_free_params = 0;

      /* compute the number of free parameters */
      n_subst_free_params = v_int_max (symm, n_subst_rates);

      /* assign values to the substitution rates */
      k = 0;
      for (i = 0; i <= n_subst_free_params; i++)
      {
        double next_value = (i == symm[n_subst_rates - 1]) ? 1.0 : xptr[k++];
        for (j = 0; j < n_subst_rates; j++)
          if (symm[j] == i)
          {
            subst_rates[j] = next_value;
          }
      }
      xptr += n_subst_free_params;
    }
    else
    {
      memcpy (subst_rates, xptr, ((size_t)n_subst_rates - 1) * sizeof(double));
      subst_rates[n_subst_rates - 1] = 1.0;
      xptr += n_subst_rates-1;
    }

    pll_set_subst_params (partition,
                          params_index,
                          subst_rates);
    free (subst_rates);
  }

  /* update stationary frequencies */
  if (params->which_parameters & PLL_PARAMETER_FREQUENCIES)
  {
    unsigned int i;
    unsigned int n_states = partition->states;
    unsigned int cur_index;
    double sum_ratios = 1.0;
    double *freqs;
    if ((freqs = (double *) malloc ((size_t) n_states * sizeof(double))) == NULL)
    {
      pll_errno = PLL_ERROR_MEM_ALLOC;
      snprintf (pll_errmsg, 200, "Cannot allocate memory for frequencies");
      return PLL_FAILURE;
    }

    for (i = 0; i < (n_states - 1); ++i)
    {
      assert(!is_nan(xptr[i]));
      sum_ratios += xptr[i];
    }
    cur_index = 0;
    for (i = 0; i < (n_states); ++i)
    {
      if (i != params->highest_freq_state)
      {
        freqs[i] = xptr[cur_index] / sum_ratios;
        cur_index++;
      }
    }
    freqs[params->highest_freq_state] = 1.0 / sum_ratios;
    pll_set_frequencies (partition,
                         params_index,
                         freqs);
    free (freqs);
    xptr += (n_states - 1);
  }
  /* update proportion of invariant sites */
  if (params->which_parameters & PLL_PARAMETER_PINV)
  {
    assert(!is_nan(xptr[0]));
    unsigned int i;
    for (i = 0; i < (partition->rate_cats); ++i)
    {
      if (!pll_update_invariant_sites_proportion (partition,
                                                  params_indices[i],
                                                  xptr[0]))
      {
        return PLL_FAILURE;
      }
    }
    xptr++;
  }
  /* update gamma shape parameter */
  if (params->which_parameters & PLL_PARAMETER_ALPHA)
  {
    assert(!is_nan(xptr[0]));
    /* assign discrete rates */
    double * rate_cats;
    if ((rate_cats = malloc ((size_t) partition->rate_cats * sizeof(double)))
        == NULL)
    {
      pll_errno = PLL_ERROR_MEM_ALLOC;
      snprintf (pll_errmsg, 200,
                "Cannot allocate memory for substitution rate categories");
      return PLL_FAILURE;
    }

    params->lk_params.alpha_value = xptr[0];
    if (!pll_compute_gamma_cats (xptr[0], partition->rate_cats, rate_cats))
    {
      return PLL_FAILURE;
    }
    pll_set_category_rates (partition, rate_cats);

    free(rate_cats);
    xptr++;
  }

  /* update free rates */
  if (params->which_parameters & PLL_PARAMETER_FREE_RATES)
  {
    pll_set_category_rates (partition, xptr);
    xptr += params->lk_params.partition->rate_cats;
  }

  /* update rate weights */
  if (params->which_parameters & PLL_PARAMETER_RATE_WEIGHTS)
  {
    unsigned int i;
    unsigned int rate_cats = params->lk_params.partition->rate_cats;
    unsigned int cur_index;
    double sum_ratios = 1.0;
    double *weights;
    if ((weights = (double *) malloc ((size_t) rate_cats * sizeof(double)))
        == NULL)
    {
      pll_errno = PLL_ERROR_MEM_ALLOC;
      snprintf (pll_errmsg, 200,
                "Cannot allocate memory for substitution rate weights");
      return PLL_FAILURE;
    }

    for (i = 0; i < (rate_cats - 1); ++i)
    {
      assert(!is_nan (xptr[i]));
      sum_ratios += xptr[i];
    }
    cur_index = 0;
    for (i = 0; i < (rate_cats); ++i)
    {
      if (i != params->highest_weight_state)
      {
        weights[i] = xptr[cur_index] / sum_ratios;
        cur_index++;
      }
    }
    weights[params->highest_weight_state] = 1.0 / sum_ratios;
    pll_set_category_weights (partition, weights);
    free (weights);
    xptr += (rate_cats - 1);
  }

  /* update all branch lengths */
  if (params->which_parameters & PLL_PARAMETER_BRANCHES_ALL)
  {
    /* assign branch lengths */
    memcpy (branch_lengths, xptr, (size_t)n_branches * sizeof(double));
    xptr += n_branches;
  }

  /* update single branch */
  if (params->which_parameters & PLL_PARAMETER_BRANCHES_SINGLE)
   {
    assert(!is_nan(xptr[0]));
     /* assign branch length */
     *branch_lengths = *xptr;
     pll_update_prob_matrices (partition,
                               params_indices,
                               &params->lk_params.where.unrooted_t.edge_pmatrix_index,
                               xptr,
                               1);
     xptr++;
   }
  else
   {
       pll_update_prob_matrices (partition,
                                 params_indices,
                                 matrix_indices,
                                 branch_lengths,
                                 n_branches);

       pll_update_partials (partition, operations, n_inner_nodes);
   }
  return PLL_SUCCESS;
}

static void utree_derivative_func (void * parameters, double proposal,
                                     double *df, double *ddf)
{
  pll_newton_tree_params_t * params = (pll_newton_tree_params_t *) parameters;
  pll_compute_likelihood_derivatives (
      params->partition,
      params->tree->scaler_index,
      params->tree->back->scaler_index,
      proposal,
      params->params_indices,
      params->sumtable, df, ddf);
}


static double compute_negative_lnl_unrooted (void * p, double *x)
{
  pll_optimize_options_t * params = (pll_optimize_options_t *) p;
  pll_partition_t * partition = params->lk_params.partition;
  double score;

  if (x && !set_x_to_parameters(params, x))
    return -INFINITY;

  if (params->lk_params.rooted)
  {
    score = -1
        * pll_compute_root_loglikelihood (
            partition,
            params->lk_params.where.rooted_t.root_clv_index,
            params->lk_params.where.rooted_t.scaler_index,
            params->lk_params.params_indices,
            NULL);
  }
  else
  {
    score = -1
        * pll_compute_edge_loglikelihood (
            partition,
            params->lk_params.where.unrooted_t.parent_clv_index,
            params->lk_params.where.unrooted_t.parent_scaler_index,
            params->lk_params.where.unrooted_t.child_clv_index,
            params->lk_params.where.unrooted_t.child_scaler_index,
            params->lk_params.where.unrooted_t.edge_pmatrix_index,
            params->lk_params.params_indices,
            NULL);
  }

  return score;
} /* compute_lnl_unrooted */

static unsigned int count_n_free_variables (pll_optimize_options_t * params)
{
  unsigned int num_variables = 0;
  pll_partition_t * partition = params->lk_params.partition;

  /* count number of variables for dynamic allocation */
  if (params->which_parameters & PLL_PARAMETER_SUBST_RATES)
  {
    int n_subst_rates = partition->states * (partition->states - 1) / 2;
    num_variables +=
        params->subst_params_symmetries ?
            (unsigned int) v_int_max (params->subst_params_symmetries, n_subst_rates) :
            (unsigned int) n_subst_rates - 1;
  }
  if (params->which_parameters & PLL_PARAMETER_FREQUENCIES)
    num_variables += partition->states - 1;
  num_variables += (params->which_parameters & PLL_PARAMETER_PINV) != 0;
  num_variables += (params->which_parameters & PLL_PARAMETER_ALPHA) != 0;
  if (params->which_parameters & PLL_PARAMETER_FREE_RATES)
    num_variables += partition->rate_cats;
  if (params->which_parameters & PLL_PARAMETER_RATE_WEIGHTS)
    num_variables += partition->rate_cats - 1;
  num_variables += (params->which_parameters & PLL_PARAMETER_BRANCHES_SINGLE)
      != 0;
  if (params->which_parameters & PLL_PARAMETER_BRANCHES_ALL)
  {
    unsigned int num_branch_lengths =
        params->lk_params.rooted ?
            (2 * partition->tips - 3) : (2 * partition->tips - 2);
    num_variables += num_branch_lengths;
  }
  return num_variables;
} /* count_n_free_variables */


/******************************************************************************/
/* BRENT'S OPTIMIZATION */
/******************************************************************************/

static double brent_target(void * p, double x)
{
  double score = compute_negative_lnl_unrooted(p, &x);
  return score;
}

PLL_EXPORT double pll_optimize_parameters_onedim(
                                              pll_optimize_options_t * params,
                                              double umin,
                                              double umax)
{
  double score = 0;

  /* Brent parameters */
  double xmin;
  double xguess;
  double xmax;
  double f2x;

  switch (params->which_parameters)
  {
    case PLL_PARAMETER_ALPHA:
      xguess = params->lk_params.alpha_value;
      xmin   = (umin>0)?umin:PLL_OPT_MIN_ALPHA;
      xmax   = (umax>0)?umax:PLL_OPT_MAX_ALPHA;
      break;
    case PLL_PARAMETER_PINV:
      xguess = params->lk_params.partition->prop_invar[params->params_index];
      xmin   = (umin>0)?umin:PLL_OPT_MIN_PINV;
      xmax   = (umax>0)?umax:PLL_OPT_MAX_PINV;
      break;
    case PLL_PARAMETER_BRANCHES_SINGLE:
      xguess = params->lk_params.branch_lengths[0];
      xmin   = (umin>0)?umin:PLL_OPT_MIN_BRANCH_LEN;
      xmax   = (umax>0)?umax:PLL_OPT_MAX_BRANCH_LEN;
      break;
    default:
      /* unavailable or multiple parameter */
      return -INFINITY;
  }

  double xres = pll_minimize_brent(xmin, xguess, xmax,
                                   params->pgtol,
                                   &score,
                                   &f2x,
                                   (void *) params,
                                   &brent_target);
  set_x_to_parameters(params, &xres);

  return score;
} /* pll_optimize_parameters_onedim */

PLL_EXPORT double pll_optimize_parameters_brent_ranged(pll_optimize_options_t * params,
                                                double xmin, double xguess, double xmax)
{
  double score = 0;

    /* Brent parameters */
    double f2x;
    assert(xmin <= xguess && xguess <= xmax);

    double xres = pll_minimize_brent(xmin, xguess, xmax,
                                     params->pgtol,
                                     &score, &f2x,
                                     (void *) params,
                                     &brent_target);
    set_x_to_parameters(params, &xres);

    return score;
}

/******************************************************************************/
/* L-BFGS-B OPTIMIZATION */
/******************************************************************************/

PLL_EXPORT double pll_optimize_parameters_multidim (
                                              pll_optimize_options_t * params,
                                              double *umin,
                                              double *umax)
{
  unsigned int i;
  pll_partition_t * partition = params->lk_params.partition;

  /* L-BFGS-B parameters */
  //  double initial_score;
  unsigned int num_variables;
  double score = 0;
  double *x, *lower_bounds, *upper_bounds;
  int *bound_type;

  /* ensure that the 2 branch optimization modes are not set together */
  assert(!((params->which_parameters & PLL_PARAMETER_BRANCHES_ALL)
      && (params->which_parameters & PLL_PARAMETER_BRANCHES_SINGLE)));

  num_variables = count_n_free_variables (params);

  x = (double *) calloc ((size_t) num_variables, sizeof(double));
  lower_bounds = (double *) calloc ((size_t) num_variables, sizeof(double));
  upper_bounds = (double *) calloc ((size_t) num_variables, sizeof(double));
  bound_type = (int *) calloc ((size_t) num_variables, sizeof(int));

  if (!(x && lower_bounds && upper_bounds && bound_type))
  {
    pll_errno = PLL_ERROR_MEM_ALLOC;
    snprintf (pll_errmsg, 200,
              "Cannot allocate memory for l-bfgs-b parameters");
    if (x)
      free (x);
    if (lower_bounds)
      free (lower_bounds);
    if (upper_bounds)
      free (upper_bounds);
    if (bound_type)
      free (bound_type);
    return -INFINITY;
  }

  {
    int * nbd_ptr = bound_type;
    /* effective boundaries */
    double * l_ptr = lower_bounds, *u_ptr = upper_bounds;
    /* user defined boundaries */
    double * ul_ptr = umin, *uu_ptr = umax;
    unsigned int check_n = 0;

    /* substitution rate parameters */
    if (params->which_parameters & PLL_PARAMETER_SUBST_RATES)
    {
      unsigned int n_subst_rates;
      unsigned int n_subst_free_params;

      n_subst_rates = partition->states * (partition->states - 1) / 2;
      if (params->subst_params_symmetries)
      {
        n_subst_free_params =(unsigned int) v_int_max (
                                         params->subst_params_symmetries,
                                         (int) n_subst_rates);
      }
      else
      {
        n_subst_free_params = n_subst_rates - 1;
      }

      int current_rate = 0;
      for (i = 0; i < n_subst_free_params; i++)
      {
        nbd_ptr[i] = PLL_LBFGSB_BOUND_BOTH;
        unsigned int j = i;
        if (params->subst_params_symmetries)
        {
          if (params->subst_params_symmetries[n_subst_rates-1] == current_rate)
            current_rate++;
          for (j=0; j<n_subst_rates; j++)
          {
            if (params->subst_params_symmetries[j] == current_rate)
              break;
          }
          current_rate++;
        }

        x[check_n + i] = partition->subst_params[params->params_index][j];
        l_ptr[i] = ul_ptr?(*(ul_ptr++)):PLL_OPT_MIN_SUBST_RATE;
        u_ptr[i] = uu_ptr?(*(uu_ptr++)):PLL_OPT_MAX_SUBST_RATE;
      }
      nbd_ptr += n_subst_free_params;
      l_ptr += n_subst_free_params;
      u_ptr += n_subst_free_params;
      check_n += n_subst_free_params;
    }

    /* stationary frequency parameters */
    if (params->which_parameters & PLL_PARAMETER_FREQUENCIES)
    {
      unsigned int states = params->lk_params.partition->states;
      unsigned int n_freqs_free_params = states - 1;
      unsigned int cur_index;

      double * frequencies =
          params->lk_params.partition->frequencies[params->params_index];

      params->highest_freq_state = 3;
      for (i = 1; i < states; i++)
              if (frequencies[i] > frequencies[params->highest_freq_state])
                params->highest_freq_state = i;

      cur_index = 0;
      for (i = 0; i < states; i++)
      {
        if (i != params->highest_freq_state)
        {
          nbd_ptr[cur_index] = PLL_LBFGSB_BOUND_BOTH;
          x[check_n + cur_index] = frequencies[i]
              / frequencies[params->highest_freq_state];
          l_ptr[cur_index] = ul_ptr?(*(ul_ptr++)):PLL_OPT_MIN_FREQ;
          u_ptr[cur_index] = uu_ptr?(*(uu_ptr++)):PLL_OPT_MAX_FREQ;
          cur_index++;
        }
      }
      check_n += n_freqs_free_params;
      nbd_ptr += n_freqs_free_params;
      l_ptr += n_freqs_free_params;
      u_ptr += n_freqs_free_params;
    }

    /* proportion of invariant sites */
    if (params->which_parameters & PLL_PARAMETER_PINV)
    {
      *nbd_ptr = PLL_LBFGSB_BOUND_BOTH;
      x[check_n] = partition->prop_invar[params->params_index];
      *l_ptr = ul_ptr?(*(ul_ptr++)):PLL_OPT_MIN_PINV + PLL_LBFGSB_ERROR;
      *u_ptr = uu_ptr?(*(uu_ptr++)):PLL_OPT_MAX_PINV;
      check_n++;
      nbd_ptr++;
      l_ptr++;
      u_ptr++;
    }

    /* gamma shape parameter */
    if (params->which_parameters & PLL_PARAMETER_ALPHA)
    {
      *nbd_ptr = PLL_LBFGSB_BOUND_BOTH;
      x[check_n] = params->lk_params.alpha_value;
      *l_ptr = ul_ptr?(*(ul_ptr++)):PLL_OPT_MIN_ALPHA;
      *u_ptr = uu_ptr?(*(uu_ptr++)):PLL_OPT_MAX_ALPHA;
      check_n++;
      nbd_ptr++;
      l_ptr++;
      u_ptr++;
    }

    /* update free rates */
      if (params->which_parameters & PLL_PARAMETER_FREE_RATES)
      {
        int n_cats = params->lk_params.partition->rate_cats;
        int i;
        for (i=0; i<n_cats; i++)
        {
          x[check_n + i]  = params->lk_params.partition->rates[i];
          l_ptr[i] = ul_ptr?(*(ul_ptr++)):PLL_OPT_MIN_RATE;
          u_ptr[i] = uu_ptr?(*(uu_ptr++)):PLL_OPT_MAX_RATE;
          nbd_ptr[i] = PLL_LBFGSB_BOUND_BOTH;
        }
        check_n += n_cats;
        nbd_ptr += n_cats;
        l_ptr += n_cats;
        u_ptr += n_cats;
      }

      if (params->which_parameters & PLL_PARAMETER_RATE_WEIGHTS)
      {
      unsigned int rate_cats = params->lk_params.partition->rate_cats;
      unsigned int n_weights_free_params = rate_cats - 1;
      unsigned int cur_index;

      double * rate_weights = params->lk_params.partition->rate_weights;

      params->highest_weight_state = rate_cats - 1;
      for (i = 1; i < rate_cats; i++)
        if (rate_weights[i] > rate_weights[params->highest_weight_state])
          params->highest_weight_state = i;

      cur_index = 0;
      for (i = 0; i < rate_cats; i++)
      {
        if (i != params->highest_weight_state)
        {
          nbd_ptr[cur_index] = PLL_LBFGSB_BOUND_BOTH;
          x[check_n + cur_index] = rate_weights[i]
              / rate_weights[params->highest_weight_state];
          l_ptr[cur_index] = ul_ptr ? (*(ul_ptr++)) : PLL_OPT_MIN_RATE_WEIGHT;
          u_ptr[cur_index] = uu_ptr ? (*(uu_ptr++)) : PLL_OPT_MAX_RATE_WEIGHT;
          cur_index++;
        }
      }
      check_n += n_weights_free_params;
      nbd_ptr += n_weights_free_params;
      l_ptr += n_weights_free_params;
      u_ptr += n_weights_free_params;
    }

    /* topology (UNIMPLEMENTED) */
    if (params->which_parameters & PLL_PARAMETER_TOPOLOGY)
    {
      return PLL_FAILURE;
    }

    /* single branch length */
    if (params->which_parameters & PLL_PARAMETER_BRANCHES_SINGLE)
    {
        nbd_ptr [check_n]= PLL_LBFGSB_BOUND_LOWER;
        x[check_n] = params->lk_params.branch_lengths[0];
        l_ptr[check_n] = ul_ptr?(*(ul_ptr++)):PLL_OPT_MIN_BRANCH_LEN;
        u_ptr[check_n] = uu_ptr?(*(uu_ptr++)):PLL_OPT_MAX_BRANCH_LEN;
        check_n++;
        nbd_ptr++;
        l_ptr++;
        u_ptr++;
    }

    /* all branches */
    if (params->which_parameters & PLL_PARAMETER_BRANCHES_ALL)
    {
      unsigned int num_branch_lengths =
          params->lk_params.rooted ?
              (2 * partition->tips - 3) : (2 * partition->tips - 2);
      for (i = 0; i < num_branch_lengths; i++)
      {
        nbd_ptr[i] = PLL_LBFGSB_BOUND_LOWER;
        x[check_n + i] = params->lk_params.branch_lengths[i];
        l_ptr[check_n + i] = ul_ptr?(*(ul_ptr++)):PLL_OPT_MIN_BRANCH_LEN;
        u_ptr[check_n + i] = uu_ptr?(*(uu_ptr++)):PLL_OPT_MAX_BRANCH_LEN;
      }
      check_n += num_branch_lengths;
      nbd_ptr += num_branch_lengths;
      l_ptr += num_branch_lengths;
      u_ptr += num_branch_lengths;
    }
    assert(check_n == num_variables);
  }

  score = pll_minimize_lbfgsb(x, lower_bounds, upper_bounds, bound_type,
                              num_variables, params->factr, params->pgtol,
                              params, compute_negative_lnl_unrooted);

  free (x);
  free (lower_bounds);
  free (upper_bounds);
  free (bound_type);

  if (is_nan(score))
  {
    score = -INFINITY;
    if (!pll_errno)
    {
      pll_errno = PLL_OPT_ERROR_LBFGSB_UNKNOWN;
      snprintf(pll_errmsg, 200, "Unknown LBFGSB error");
    }
  }

  return score;
} /* pll_optimize_parameters_multidim */

/******************************************************************************/
/* GENERIC */
/******************************************************************************/

static void update_partials_and_scalers(pll_partition_t * partition,
                                        pll_utree_t * parent,
                                        pll_utree_t * right_child,
                                        pll_utree_t * left_child)
{
  int i;
  pll_operation_t op;

  /* set CLV */
  op.parent_clv_index    = parent->clv_index;
  op.parent_scaler_index = parent->scaler_index;
  op.child1_clv_index    = right_child->back->clv_index;
  op.child1_matrix_index = right_child->back->pmatrix_index;
  op.child1_scaler_index = right_child->back->scaler_index;
  op.child2_clv_index    = left_child->back->clv_index;
  op.child2_matrix_index = left_child->back->pmatrix_index;
  op.child2_scaler_index = left_child->back->scaler_index;

#if(UPDATE_SCALERS)
  /* update scalers */
  if (parent->scaler_index != PLL_SCALE_BUFFER_NONE)
  {
    int n = partition->sites +
        ((partition->attributes&PLL_ATTRIB_ASC_BIAS_FLAG)?partition->states:0);
    for (i=0; i<n; i++)
    {
      partition->scale_buffer[parent->scaler_index][i] =
          partition->scale_buffer[parent->scaler_index][i]
              + ((right_child->back->scaler_index != PLL_SCALE_BUFFER_NONE) ?
                  partition->scale_buffer[right_child->back->scaler_index][i] :
                  0)
              - ((parent->back->scaler_index != PLL_SCALE_BUFFER_NONE) ?
                  partition->scale_buffer[parent->back->scaler_index][i] :
                  0);
    }
  }
#endif
  pll_update_partials (partition, &op, 1);
}

/* if keep_update, P-matrices are updated after each branch length opt */
static int recomp_iterative (pll_newton_tree_params_t * params,
                              int radius,
                              int keep_update)
{
  pll_utree_t *tr_p, *tr_q, *tr_z;

  tr_p = params->tree;
  tr_q = params->tree->next;
  tr_z = tr_q?tr_q->next:NULL;

  /* check branch length integrity */
  assert(d_equals(tr_p->length, tr_p->back->length));

  double xmin, xguess, xmax, xtol;

  pll_update_sumtable (params->partition,
                       tr_p->clv_index,
                       tr_p->back->clv_index,
                       params->params_indices,
                       params->sumtable);

  xmin = params->branch_length_min;
  xmax = params->branch_length_max;
  xtol = params->tolerance;
  xguess = tr_p->length;
  if (xguess < xmin || xguess > xmax)
    xguess = PLL_OPT_DEFAULT_BRANCH_LEN;

  double xres = pll_minimize_newton (xmin, xguess, xmax, xtol,
                                     10, params,
                                     utree_derivative_func);

  if (pll_errno)
    return PLL_FAILURE;

  if (keep_update && fabs(tr_p->length - xres) > 1e-10)
  {
    /* update pmatrix for the new branch length */
    pll_update_prob_matrices(params->partition,
                             params->params_indices,
                             &(tr_p->pmatrix_index),
                             &xres,1);
  }

  /* update branch length in the tree structure */
  tr_p->length = xres;
  tr_p->back->length = tr_p->length;

  DBG(" Optimized branch %3d - %3d (%.6f)\n",
      tr_p->clv_index, tr_p->back->clv_index, tr_p->length);

  /* update children */
  if (radius && tr_q && tr_z)
  {
    /* update children 'Q'
     * CLV at P is recomputed with children P->back and Z->back
     * Scaler is updated by subtracting Q->back and adding P->back
     */
    update_partials_and_scalers(params->partition,
                      tr_q,
                      tr_p,
                      tr_z);

    /* eval */
    pll_newton_tree_params_t params_cpy;
    memcpy(&params_cpy, params, sizeof(pll_newton_tree_params_t));
    params_cpy.tree = tr_q->back;
    if (!recomp_iterative (&params_cpy, radius-1, keep_update))
      return PLL_FAILURE;

    /* update children 'Z'
     * CLV at P is recomputed with children P->back and Q->back
     * Scaler is updated by subtracting Z->back and adding Q->back
     */

    update_partials_and_scalers(params->partition,
                      tr_z,
                      tr_q,
                      tr_p);

   /* eval */
    params_cpy.tree = tr_z->back;
    if (!recomp_iterative (&params_cpy, radius-1, keep_update))
      return PLL_FAILURE;

    /* reset to initial state
     * CLV at P is recomputed with children Q->back and Z->back
     * Scaler is updated by subtracting P->back and adding Z->back
     */

    update_partials_and_scalers(params->partition,
                      tr_p,
                      tr_z,
                      tr_q);
  }

  return PLL_SUCCESS;

} /* recomp_iterative */


PLL_EXPORT double pll_optimize_branch_lengths_local (
                                              pll_partition_t * partition,
                                              pll_utree_t * tree,
                                              const unsigned int * params_indices,
                                              double branch_length_min,
                                              double branch_length_max,
                                              double tolerance,
                                              int smoothings,
                                              int radius,
                                              int keep_update)
{
  unsigned int iters;
  double lnl = 0.0, new_lnl;
  unsigned int sites_alloc;

  /**
   * preconditions:
   *    (1) CLVs must be updated towards 'tree'
   *    (2) Pmatrix indices must be **unique** for each branch
   */

  /* get the initial likelihood score */
  lnl = pll_compute_edge_loglikelihood (partition,
                                        tree->back->clv_index,
                                        tree->back->scaler_index,
                                        tree->clv_index,
                                        tree->scaler_index,
                                        tree->pmatrix_index,
                                        params_indices,
                                        NULL);

  /* set parameters for N-R optimization */
  pll_newton_tree_params_t params;
  params.partition         = partition;
  params.tree              = tree;
  params.params_indices    = params_indices;
  params.branch_length_min = (branch_length_min>0)?
                              branch_length_min:
                              PLL_OPT_MIN_BRANCH_LEN;
  params.branch_length_max = (branch_length_max>0)?
                              branch_length_max:
                              PLL_OPT_MAX_BRANCH_LEN;
  params.tolerance         = (branch_length_min>0)?
                              branch_length_min/10.0:
                              PLL_OPT_TOL_BRANCH_LEN;
  params.sumtable          = 0;

  /* allocate the sumtable */
  sites_alloc = partition->sites;
  if (partition->attributes & PLL_ATTRIB_ASC_BIAS_FLAG)
    sites_alloc += partition->states;

  if ((params.sumtable = (double *) pll_aligned_alloc(
       sites_alloc * partition->rate_cats * partition->states_padded *
       sizeof(double), partition->alignment)) == NULL)
  {
    pll_errno = PLL_ERROR_MEM_ALLOC;
    snprintf (pll_errmsg, 200, "Cannot allocate memory for bl opt variables");
    return PLL_FAILURE;
  }

  iters = smoothings;
  while (iters)
  {
    new_lnl = lnl;

    /* iterate on first edge */
    params.tree = tree;
    if (!recomp_iterative (&params, radius, keep_update))
    {
      return PLL_FAILURE;
    }

    /* iterate on second edge */
    params.tree = tree->back;
    if (!recomp_iterative (&params, radius-1, keep_update))
    {
      return PLL_FAILURE;
    }

    /* compute likelihood after optimization */
    new_lnl = pll_compute_edge_loglikelihood (partition,
                                          tree->back->clv_index,
                                          tree->back->scaler_index,
                                          tree->clv_index,
                                          tree->scaler_index,
                                          tree->pmatrix_index,
                                          params_indices,
                                          NULL);
<<<<<<< HEAD
    if(new_lnl < lnl)
      printf("diff %e\n", new_lnl-lnl);
    // assert(new_lnl >= lnl);
=======

    DBG("pll_optimize_branch_lengths_local: iters %d, old: %f, new: %f\n", iters, lnl, new_lnl);

    assert(new_lnl >= lnl);
>>>>>>> 90b869e6

    iters --;

    /* check convergence */
    if (fabs (new_lnl - lnl) < tolerance) iters = 0;

    lnl = new_lnl;
  }

  /* deallocate sumtable */
  pll_aligned_free(params.sumtable);

  return -1*lnl;
} /* pll_optimize_branch_lengths_local */

PLL_EXPORT double pll_optimize_branch_lengths_iterative (
                                              pll_partition_t * partition,
                                              pll_utree_t * tree,
                                              const unsigned int * params_indices,
                                              double branch_length_min,
                                              double branch_length_max,
                                              double tolerance,
                                              int smoothings,
                                              int keep_update)
{
  double lnl;
  lnl = pll_optimize_branch_lengths_local (partition,
                                           tree,
                                           params_indices,
                                           branch_length_min,
                                           branch_length_max,
                                           tolerance,
                                           smoothings,
                                           -1,
                                           keep_update);
  return lnl;
} /* pll_optimize_branch_lengths_iterative */

PLL_EXPORT void pll_derivative_func(void * parameters,
                                      double proposal,
                                      double *df, double *ddf)
{
  pll_optimize_options_t * params = (pll_optimize_options_t *) parameters;
  pll_compute_likelihood_derivatives (
      params->lk_params.partition,
      params->lk_params.where.unrooted_t.parent_scaler_index,
      params->lk_params.where.unrooted_t.child_scaler_index,
      proposal,
      params->lk_params.params_indices,
      params->sumtable,
      df, ddf);
}<|MERGE_RESOLUTION|>--- conflicted
+++ resolved
@@ -945,16 +945,10 @@
                                           tree->pmatrix_index,
                                           params_indices,
                                           NULL);
-<<<<<<< HEAD
-    if(new_lnl < lnl)
-      printf("diff %e\n", new_lnl-lnl);
-    // assert(new_lnl >= lnl);
-=======
 
     DBG("pll_optimize_branch_lengths_local: iters %d, old: %f, new: %f\n", iters, lnl, new_lnl);
 
     assert(new_lnl >= lnl);
->>>>>>> 90b869e6
 
     iters --;
 
